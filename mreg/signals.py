from django.db.models.signals import post_save, post_delete
from django.dispatch import receiver
from django.utils import timezone

from mreg.models import *
from mreg.api.v1.serializers import *

# To log host history, an approach using post_save signals for related objects was chosen.
# Ex: When you update an Ipaddress, the Hosts model object itself is not saved, so reading the
# post_save signal from the Hosts model you won't get anything useful.
#
# Additionally, the Hosts object is saved before the related objects when creating a new host,
# so ipaddress data isn't available at the time of post_save for the Hosts object.
#
# Currently saves a snapshot of the entire host.
# TODO: Figure out what to do on host delete.


@receiver(post_save, sender=PtrOverride)
@receiver(post_save, sender=Ipaddress)
@receiver(post_save, sender=Txt)
@receiver(post_save, sender=Cname)
@receiver(post_save, sender=Naptr)
def save_host_history_on_save(sender, instance, created, **kwargs):
    """Receives post_save signal for models that have a ForeignKey to Hosts and updates the host history log."""
<<<<<<< HEAD
    hostdata = HostSerializer(Hosts.objects.get(hostid=instance.hostid_id)).data
=======
    hostdata = HostsSerializer(Host.objects.get(hostid=instance.hostid_id)).data
>>>>>>> a3656a12

    # Cleaning up data from related tables
    hostdata['ipaddress'] = [record['ipaddress'] for record in hostdata['ipaddress']]
    hostdata['txt'] = [record['txt'] for record in hostdata['txt']]
    hostdata['cname'] = [record['cname'] for record in hostdata['cname']]
    hostdata['ptr_override'] = [record['ipaddress'] for record in hostdata['ptr_override']]
    new_log_entry = ModelChangeLog(table_name='hosts',
                                   table_row=hostdata['hostid'],
                                   data=hostdata,
                                   action='saved',
                                   timestamp=timezone.now())
    new_log_entry.save()


@receiver(post_delete, sender=PtrOverride)
@receiver(post_delete, sender=Ipaddress)
@receiver(post_delete, sender=Txt)
@receiver(post_delete, sender=Cname)
@receiver(post_delete, sender=Naptr)
def save_host_history_on_delete(sender, instance, **kwargs):
    """Receives post_delete signal for models that have a ForeignKey to Hosts and updates the host history log."""
<<<<<<< HEAD
    hostdata = HostSerializer(Hosts.objects.get(hostid=instance.hostid_id)).data
=======
    hostdata = HostsSerializer(Host.objects.get(hostid=instance.hostid_id)).data
>>>>>>> a3656a12

    # Cleaning up data from related tables
    hostdata['ipaddress'] = [record['ipaddress'] for record in hostdata['ipaddress']]
    hostdata['txt'] = [record['txt'] for record in hostdata['txt']]
    hostdata['cname'] = [record['cname'] for record in hostdata['cname']]
    hostdata['ptr_override'] = [record['ipaddress'] for record in hostdata['ptr_override']]

    new_log_entry = ModelChangeLog(table_name='hosts',
                                   table_row=hostdata['hostid'],
                                   data=hostdata,
                                   action='deleted',
                                   timestamp=timezone.now())
    new_log_entry.save()<|MERGE_RESOLUTION|>--- conflicted
+++ resolved
@@ -23,11 +23,7 @@
 @receiver(post_save, sender=Naptr)
 def save_host_history_on_save(sender, instance, created, **kwargs):
     """Receives post_save signal for models that have a ForeignKey to Hosts and updates the host history log."""
-<<<<<<< HEAD
-    hostdata = HostSerializer(Hosts.objects.get(hostid=instance.hostid_id)).data
-=======
-    hostdata = HostsSerializer(Host.objects.get(hostid=instance.hostid_id)).data
->>>>>>> a3656a12
+    hostdata = HostSerializer(Host.objects.get(hostid=instance.hostid_id)).data
 
     # Cleaning up data from related tables
     hostdata['ipaddress'] = [record['ipaddress'] for record in hostdata['ipaddress']]
@@ -49,11 +45,7 @@
 @receiver(post_delete, sender=Naptr)
 def save_host_history_on_delete(sender, instance, **kwargs):
     """Receives post_delete signal for models that have a ForeignKey to Hosts and updates the host history log."""
-<<<<<<< HEAD
-    hostdata = HostSerializer(Hosts.objects.get(hostid=instance.hostid_id)).data
-=======
-    hostdata = HostsSerializer(Host.objects.get(hostid=instance.hostid_id)).data
->>>>>>> a3656a12
+    hostdata = HostSerializer(Host.objects.get(hostid=instance.hostid_id)).data
 
     # Cleaning up data from related tables
     hostdata['ipaddress'] = [record['ipaddress'] for record in hostdata['ipaddress']]
