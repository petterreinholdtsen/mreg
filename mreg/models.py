from django.db import models
from mreg.validators import *
import ipaddress


def clean(value):
    """
    Cleans up potential Nones into empty strings instead
    :param value: Value to check
    :return: Unmodified value or empty string
    """
    if value is None:
        value = ""
    return value


def comment(string):
    """
    Turns not-empty string into comments
    :param string: String to check
    :return: Commented or empty string
    """
    if string != "":
        string = ' ; %s' % string
    return string


def reverse_ip(ip):
    """
    Reverses an IP-adddress
    :param ip: IP-address to reverse
    :return: IP-address in reverse
    """
    if isinstance(ipaddress.ip_address(ip), ipaddress.IPv6Address):
        return ':'.join(reversed(ip.split(':')))
    else:
        return '.'.join(reversed(ip.split('.')))


def qualify(name, zone):
    """
    Appends a punctuation mark to fully qualified names within a given zone
    :param name: Name to check
    :param zone: Zone where name might be
    :return: String with punctuation appended or unchanged
    """
    if name.endswith(zone):
        name += '.'
    return name


def encode_mail(mail):
    """
    Encodes an e-mail address as a name by converting '.' to '\.' and '@' to '.'
    :param mail: E-mail address to encode
    :return: Encoded e-mail address
    """
    user, domain = mail.split('@')
    user = user.replace('.', '\.')
    mail = '%s.%s' % (user, domain)
    return mail


class Ns(models.Model):
    nsid = models.AutoField(primary_key=True, serialize=True)
    name = models.TextField(unique=True)
    ttl = models.IntegerField(blank=True, null=True)

    class Meta:
        db_table = 'ns'

    def zf_string(self):
        data = {
            'ttl': clean(self.ttl),
            'record_type': 'NS',
            'record_data': qualify(self.name, 'uio.no')
        }
        return '                         {ttl:5} IN {record_type:6} {record_data}\n'.format_map(data)


class Zones(models.Model):
    zoneid = models.AutoField(primary_key=True, serialize=True)
    name = models.TextField(unique=True)
    primary_ns = models.TextField()
    nameservers = models.ManyToManyField(Ns, db_column='ns')
    email = models.EmailField(blank=True, null=True)
    serialno = models.BigIntegerField(blank=True, null=True, validators=[validate_zones_serialno])
    refresh = models.IntegerField(blank=True, null=True, default=7200)
    retry = models.IntegerField(blank=True, null=True, default=3600)
    expire = models.IntegerField(blank=True, null=True, default=604800)
    ttl = models.IntegerField(blank=True, null=True)

    class Meta:
        db_table = 'zones'

    def zf_string(self):
        data = {
            'origin': qualify(self.name, 'uio.no'),
            'ttl': self.ttl,
            'name': qualify(self.name, 'uio.no'),
            'record_type': 'SOA',
            'mname': qualify(self.primary_ns, 'uio.no'),
            'rname': qualify(encode_mail(self.email), 'uio.no'),
            'serial': self.serialno,
            'refresh': self.refresh,
            'retry': self.retry,
            'expire': self.expire,
        }
        zf = """$ORIGIN {origin}
$TTL {ttl}
{name:30} IN {record_type:6} {mname} {rname} (
                                         {serial}    ; Serialnumber
                                         {refresh}   ; Refresh
                                         {retry}     ; Retry
                                         {expire}    ; Expire
                                         {ttl} )     ; Negative Cache\n""".format_map(data)
        return zf


class HinfoPresets(models.Model):
    hinfoid = models.AutoField(primary_key=True, serialize=True)
    cpu = models.TextField()
    os = models.TextField()

    class Meta:
        db_table = 'hinfo_presets'

    def zf_string(self):
        data = {
            'record_type': 'HINFO',
            'cpu': clean(self.cpu),
            'os': clean(self.os)
        }
        return '                                  {record_type:6} {cpu} {os}\n'.format_map(data)


class Hosts(models.Model):
    hostid = models.AutoField(primary_key=True, serialize=True)
    name = models.TextField(unique=True)
    contact = models.EmailField()
    ttl = models.IntegerField(blank=True, null=True)
    hinfo = models.ForeignKey(HinfoPresets, models.DO_NOTHING, db_column='hinfo', blank=True, null=True)
    loc = models.TextField(blank=True, null=True, validators=[validate_loc])
    comment = models.TextField(blank=True, null=True)

    class Meta:
        db_table = 'hosts'

    def loc_string(self):
        data = {
            'name': self.name,
            'record_type': 'LOC',
            'record_data': self.loc
        }
        return '{name:30} IN {record_type:6} {record_data}\n'.format_map(data)


class Ipaddress(models.Model):
    hostid = models.ForeignKey(Hosts, on_delete=models.CASCADE, db_column='hostid', related_name='ipaddress')
    ipaddress = models.GenericIPAddressField(unique=True)
    macaddress = models.TextField(blank=True, null=True, validators=[validate_mac_address])

    class Meta:
        db_table = 'ipaddress'

    def zf_string(self):
        if isinstance(ipaddress.ip_address(self.ipaddress), ipaddress.IPv4Address):
            iptype = 'A'
        else:
            iptype = 'AAAA'
        #TODO: Make this generic for other zones than uio.no
        data = {
            'name': qualify(self.hostid.name, 'uio.no'),
            'ttl': clean(self.hostid.ttl),
            'record_type': iptype,
            'record_data': self.ipaddress,
            'comment': comment(clean(self.hostid.comment))
        }
        return '{name:24} {ttl:5} IN {record_type:6} {record_data:39}{comment}\n'.format_map(data)


class PtrOverride(models.Model):
    hostid = models.ForeignKey(Hosts, on_delete=models.CASCADE, db_column='hostid', related_name='ptr_override')
    ipaddress = models.GenericIPAddressField(unique=True)

    class Meta:
        db_table = 'ptr_override'

    def zf_string(self):
        data = {
            'name': reverse_ip(self.ipaddress) + '.in-addr.arpa.',
            'record_data': qualify(self.hostid.name, 'uio.no'),
            'record_type': 'PTR',
            'comment': comment(clean(self.hostid.comment))
        }
        return '{name:30} IN {record_type:6} {record_data}{comment}\n'.format_map(data)


class Txt(models.Model):
    txtid = models.AutoField(primary_key=True, serialize=True)
    hostid = models.ForeignKey(Hosts, on_delete=models.CASCADE, db_column='hostid', related_name='txt')
    txt = models.TextField()

    class Meta:
        db_table = 'txt'

    def zf_string(self):
        data = {
            'name': qualify(self.hostid.name, 'uio.no'),
            'ttl': clean(self.hostid.ttl),
            'record_type': 'TXT',
            'record_data': '\"%s\"' % self.txt,
            'comment': comment(clean(self.hostid.comment))
        }
        return '{name:24} {ttl:5}    {record_type:6} {record_data:39}{comment}\n'.format_map(data)


class Cname(models.Model):
    hostid = models.ForeignKey(Hosts, on_delete=models.CASCADE, db_column='hostid', related_name='cname')
    cname = models.TextField()
    ttl = models.IntegerField(blank=True, null=True)

    class Meta:
        db_table = 'cname'

    def zf_string(self):
        data = {
            'name': qualify(self.hostid.name, 'uio.no'),
            'ttl': clean(self.ttl),
            'record_type': 'CNAME',
            'record_data': qualify(self.cname, 'uio.no'),
            'comment': comment(clean(self.hostid.comment))
        }
        return '{name:24} {ttl:5} IN {record_type:6} {record_data:39}{comment}\n'.format_map(data)


class Subnets(models.Model):
    subnetid = models.AutoField(primary_key=True, serialize=True)
    range = models.TextField(unique=True)
    description = models.TextField(blank=True, null=True)
    vlan = models.IntegerField(blank=True, null=True)
    dns_delegated = models.NullBooleanField()
    category = models.TextField(blank=True, null=True)
    location = models.TextField(blank=True, null=True)
    frozen = models.NullBooleanField()
    reserved = models.IntegerField(default=3)

    class Meta:
        db_table = 'subnets'


class Naptr(models.Model):
    naptrid = models.AutoField(primary_key=True, serialize=True)
    hostid = models.ForeignKey(Hosts, on_delete=models.CASCADE, db_column='hostid', related_name='naptr')
    preference = models.IntegerField(blank=True, null=True)
    orderv = models.IntegerField(blank=True, null=True)
    flag = models.CharField(max_length=1, blank=True, null=True, validators=[validate_naptr_flag])
    service = models.TextField()
    regex = models.TextField(blank=True, null=True)
    replacement = models.TextField()

    class Meta:
        db_table = 'naptr'

    def zf_string(self):
        data = {
            'name': qualify(self.hostid.name, 'uio.no'),
            'ttl': clean(self.hostid.ttl),
            'record_type': 'NAPTR',
            'order': clean(self.orderv),
            'preference': clean(self.preference),
            'flag': clean(self.flag),
            'service': self.service,
            'regex': clean(self.regex),
            'replacement': self.replacement,
            'comment': comment(clean(self.hostid.comment))
        }
        return '{name:24} {ttl:5} IN {record_type:6} {order} {preference} \"{flag}\" \"{service}\" \"{regex}\" {replacement}{comment}\n'.format_map(data)


class Srv(models.Model):
    srvid = models.AutoField(primary_key=True, serialize=True)
    service = models.TextField(validators=[validate_srv_service_text])
    priority = models.IntegerField(blank=True, null=True)
    weight = models.IntegerField(blank=True, null=True)
    port = models.IntegerField(blank=True, null=True)
    ttl = models.IntegerField(blank=True, null=True)
    target = models.TextField(blank=True, null=True)

    class Meta:
        db_table = 'srv'

<<<<<<< HEAD
    def zf_string(self):
        data = {
            'name': qualify(self.service, 'uio.no'),
            'ttl': clean(self.ttl),
            'record_type': 'SRV',
            'priority': clean(self.priority),
            'weight': clean(self.weight),
            'port': clean(self.port),
            'target': qualify(self.target, 'uio.no')
        }
        return '{name:24} {ttl:5} IN {record_type:6} {priority} {weight} {port} {target}\n'.format_map(data)
=======

# TODO: Add user_id functionality when auth is implemented
class ModelChangeLogs(models.Model):
    # user_id = models.BigIntegerField(db_index=True)
    table_name = models.CharField(max_length=132)
    table_row = models.BigIntegerField()
    data = models.TextField()
    action = models.CharField(max_length=16)  # saved or deleted
    timestamp = models.DateTimeField()

    class Meta:
        db_table = "model_change_logs"
>>>>>>> 49be6295
<|MERGE_RESOLUTION|>--- conflicted
+++ resolved
@@ -290,7 +290,6 @@
     class Meta:
         db_table = 'srv'
 
-<<<<<<< HEAD
     def zf_string(self):
         data = {
             'name': qualify(self.service, 'uio.no'),
@@ -302,7 +301,6 @@
             'target': qualify(self.target, 'uio.no')
         }
         return '{name:24} {ttl:5} IN {record_type:6} {priority} {weight} {port} {target}\n'.format_map(data)
-=======
 
 # TODO: Add user_id functionality when auth is implemented
 class ModelChangeLogs(models.Model):
@@ -314,5 +312,4 @@
     timestamp = models.DateTimeField()
 
     class Meta:
-        db_table = "model_change_logs"
->>>>>>> 49be6295
+        db_table = "model_change_logs"