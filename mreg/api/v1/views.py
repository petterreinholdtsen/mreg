import ipaddress

from django.db import transaction
from django.http import Http404
from django.shortcuts import get_object_or_404
from django.utils import timezone
from rest_framework import (filters, generics, renderers, status)
from rest_framework.authentication import TokenAuthentication
from rest_framework.permissions import IsAuthenticated
from rest_framework.decorators import api_view
from rest_framework.exceptions import ParseError
from rest_framework.response import Response
from rest_framework.views import APIView
from rest_framework_extensions.etag.mixins import ETAGMixin
from url_filter.filtersets import ModelFilterSet

from mreg.api.v1.serializers import (CnameSerializer, HinfoPresetSerializer,
        HostNameSerializer, HostSerializer, HostSaveSerializer,
        IpaddressSerializer, NameServerSerializer, NaptrSerializer,
        PtrOverrideSerializer, SrvSerializer, SubnetSerializer, TxtSerializer,
        ZoneSerializer, ModelChangeLogSerializer)
from mreg.models import (Cname, HinfoPreset, Host, Ipaddress, NameServer,
        Naptr, PtrOverride, Srv, Subnet, Txt, Zone, ModelChangeLog)
from mreg.utils import create_serialno

from .zonefile import ZoneFile


# These filtersets are used for applying generic filtering to all objects.
class CnameFilterSet(ModelFilterSet):
    class Meta(object):
        model = Cname


class HinfoFilterSet(ModelFilterSet):
    class Meta(object):
        model = HinfoPreset


class HostFilterSet(ModelFilterSet):
    class Meta(object):
        model = Host


class IpaddressFilterSet(ModelFilterSet):
    class Meta(object):
        model = Ipaddress


class NaptrFilterSet(ModelFilterSet):
    class Meta(object):
        model = Naptr


class NameServerFilterSet(ModelFilterSet):
    class Meta(object):
        model = NameServer


class PtrOverrideFilterSet(ModelFilterSet):
    class Meta(object):
        model = PtrOverride


class SrvFilterSet(ModelFilterSet):
    class Meta(object):
        model = Srv


class SubnetFilterSet(ModelFilterSet):
    class Meta(object):
        model = Subnet


class TxtFilterSet(ModelFilterSet):
    class Meta(object):
        model = Txt


class ZoneFilterSet(ModelFilterSet):
    class Meta(object):
        model = Zone

class MregRetrieveUpdateDestroyAPIView(ETAGMixin,
        generics.RetrieveUpdateDestroyAPIView):
    """
    Applies stricter handling of HTTP requests and responses.
    Apply this mixin to generic classes that don't implement their own CRUD-operations.
    Makes sure patch returns sempty body, 204 - No Content, and location of object.
    """

    def patch(self, request, *args, **kwargs):
        queryset = self.get_queryset()
        serializer_class = self.get_serializer_class()
        obj = get_object_or_404(queryset)
        serializer = serializer_class(obj, data=request.data, partial=True)
        if serializer.is_valid(raise_exception=True):
            serializer.save()
            resource = self.kwargs['resource']
            location = '/%s/%s' % (resource, getattr(obj, self.lookup_field))
            return Response(status=status.HTTP_204_NO_CONTENT, headers={'Location': location})


class CnameList(generics.ListCreateAPIView):
    """
    get:
    Lists all cnames / aliases.

    post:
    Creates a new cname.
    """
    queryset = Cname.objects.all()
    serializer_class = CnameSerializer
    lookup_field = 'name'

    def get_queryset(self):
        qs = super(CnameList, self).get_queryset()
        return CnameFilterSet(data=self.request.GET, queryset=qs).filter()


class CnameDetail(MregRetrieveUpdateDestroyAPIView):
    """
    get:
    Returns details for the specified cname.

    patch:
    Update parts of the cname.

    delete:
    Delete the specified cname.
    """
    queryset = Cname.objects.all()
    serializer_class = CnameSerializer
    lookup_field = 'name'


class HinfoPresetList(generics.ListCreateAPIView):
    """
    get:
    Lists all hinfo presets.

    post:
    Creates a new hinfo preset.
    """
    queryset = HinfoPreset.objects.all()
    serializer_class = HinfoPresetSerializer

    def get_queryset(self):
        qs = super(HinfoPresetList, self).get_queryset()
        return HinfoFilterSet(data=self.request.GET, queryset=qs).filter()


class HinfoPresetDetail(MregRetrieveUpdateDestroyAPIView):
    """
    get:
    Returns details for a hinfo preset.

    patch:
    Update parts of a hinfo preset.

    delete:
    Delete a hinfo preset.
    """
    queryset = HinfoPreset.objects.all()
    serializer_class = HinfoPresetSerializer


class HostList(generics.ListCreateAPIView):
    """
    get:
    Lists all hostnames.

    post:
    Create a new host object. Allows posting with IP address in data.
    """
    queryset = Host.objects.all()
    serializer_class = HostSerializer

    def get_queryset(self):
        qs = super(HostList, self).get_queryset()
        return HostFilterSet(data=self.request.GET, queryset=qs).filter()

    def post(self, request, *args, **kwargs):
        if "name" in request.data:
            if self.queryset.filter(name=request.data["name"]).exists():
                content = {'ERROR': 'name already in use'}
                return Response(content, status=status.HTTP_409_CONFLICT)

        hostdata = request.data.copy()

        if 'ipaddress' in hostdata:
            ipkey = hostdata['ipaddress']
            del hostdata['ipaddress']
            host = Host()
            hostserializer = HostSerializer(host, data=hostdata)

            if hostserializer.is_valid(raise_exception=True):
                with transaction.atomic():
                    hostserializer.save()
                    ipdata = {'host': host.pk, 'ipaddress': ipkey}
                    ip = Ipaddress()
                    ipserializer = IpaddressSerializer(ip, data=ipdata)
                    if ipserializer.is_valid(raise_exception=True):
                        ipserializer.save()
                        location = '/hosts/%s' % host.name
                        return Response(status=status.HTTP_201_CREATED, headers={'Location': location})
        else:
            host = Host()
            hostserializer = HostSerializer(host, data=hostdata)
            if hostserializer.is_valid(raise_exception=True):
                hostserializer.save()
                location = '/hosts/%s' % host.name
                return Response(status=status.HTTP_201_CREATED, headers={'Location': location})


class HostDetail(MregRetrieveUpdateDestroyAPIView):
    """
    get:
    Returns details for the specified host. Includes relations like IP address/a-records, ptr-records, cnames.

    patch:
    Update parts of the host.

    delete:
    Delete the specified host.
    """
    queryset = Host.objects.all()
    serializer_class = HostSerializer

    def get_object(self, queryset=queryset):
        return get_object_or_404(Host, name=self.kwargs['pk'])

    def patch(self, request, *args, **kwargs):
        query = self.kwargs['pk']

        if "name" in request.data:
            if self.queryset.filter(name=request.data["name"]).exists():
                content = {'ERROR': 'name already in use'}
                return Response(content, status=status.HTTP_409_CONFLICT)

        host = get_object_or_404(Host, name=query)
        serializer = HostSaveSerializer(host, data=request.data, partial=True)

        if serializer.is_valid(raise_exception=True):
            serializer.save()
            location = '/hosts/%s' % host.name
            return Response(status=status.HTTP_204_NO_CONTENT, headers={'Location': location})


class IpaddressList(generics.ListCreateAPIView):
    """
    get:
    Lists all ipaddresses in use.

    post:
    Creates a new ipaddress object. Requires an existing host.
    """
    queryset = Ipaddress.objects.all()
    serializer_class = IpaddressSerializer
    filter_backends = (filters.OrderingFilter,)
    ordering_fields = ('host', 'ipaddress', 'macaddress')

    def get_queryset(self):
        qs = super(IpaddressList, self).get_queryset()
        return IpaddressFilterSet(data=self.request.GET, queryset=qs).filter()


class IpaddressDetail(generics.RetrieveUpdateDestroyAPIView):
    """
    get:
    Returns details for the specified Ipaddress object by {id}.

    patch:
    Update parts of the ipaddress.

    delete:
    Delete the specified ipaddress.
    """
    queryset = Ipaddress.objects.all()
    serializer_class = IpaddressSerializer


class NaptrList(generics.ListCreateAPIView):
    """
    get:
    List all Naptr-records.

    post:
    Create a new Naptr-record.
    """
    queryset = Naptr.objects.all()
    serializer_class = NaptrSerializer

    def get_queryset(self):
        qs = super(NaptrList, self).get_queryset()
        return NaptrFilterSet(data=self.request.GET, queryset=qs).filter()


class NaptrDetail(MregRetrieveUpdateDestroyAPIView):
    """
    get:
    Returns details for the specified Naptr-record.

    patch:
    Update parts of the specified Naptr-record.

    delete:
    Delete the specified Naptr-record.
    """
    queryset = Naptr.objects.all()
    serializer_class = NaptrSerializer


class NameServerList(generics.ListCreateAPIView):
    """
    get:
    List all nameserver-records.

    post:
    Create a new nameserver-record.
    """
    queryset = NameServer.objects.all()
    serializer_class = NameServerSerializer

    def get_queryset(self):
        qs = super(NameServerList, self).get_queryset()
        return NameServerFilterSet(data=self.request.GET, queryset=qs).filter()


class NameServerDetail(MregRetrieveUpdateDestroyAPIView):
    """
    get:
    Returns details for the specified nameserver-record.

    patch:
    Update parts of the specified nameserver-record.

    delete:
    Delete the specified nameserver-record.
    """
    queryset = NameServer.objects.all()
    serializer_class = NameServerSerializer


class PtrOverrideList(generics.ListCreateAPIView):
    """
    get:
    List all ptr-overrides.

    post:
    Create a new ptr-override.
    """
    queryset = PtrOverride.objects.all()
    serializer_class = PtrOverrideSerializer

    def get_queryset(self):
        qs = super(PtrOverrideList, self).get_queryset()
        return PtrOverrideFilterSet(data=self.request.GET, queryset=qs).filter()


class PtrOverrideDetail(MregRetrieveUpdateDestroyAPIView):
    """
    get:
    Returns details for the specified ptr-override.

    patch:
    Update parts of the specified ptr-override.

    delete:
    Delete the specified ptr-override.
    """
    queryset = PtrOverride.objects.all()
    serializer_class = PtrOverrideSerializer


class SrvList(generics.ListCreateAPIView):
    """
    get:
    List all service records.

    post:
    Create a new service record.
    """
    queryset = Srv.objects.all()
    serializer_class = SrvSerializer

    def get_queryset(self):
        qs = super(SrvList, self).get_queryset()
        return SrvFilterSet(data=self.request.GET, queryset=qs).filter()


class SrvDetail(MregRetrieveUpdateDestroyAPIView):
    """
    get:
    Returns details for the specified srvice record.

    patch:
    Update parts of the specified service record.

    delete:
    Delete the specified service record.
    """
    queryset = Srv.objects.all()
    serializer_class = SrvSerializer


def _get_iprange(kwargs):
    """
    Helper function to get the range from the params dict.
    :param kwargs: kwargs
    :return: The iprange as a string, or raises an error
    """
    try:
        ip = kwargs['ip']
        mask = kwargs['range']
        iprange = '%s/%s' % (ip, mask)
        ipaddress.ip_network(iprange)
        return iprange
    except ValueError as error:
        raise ParseError(detail=str(error))

<<<<<<< HEAD
def _overlap_check(range, exclude=None):
    try:
        network = ipaddress.ip_network(range)
    except ValueError as error:
        raise ParseError(detail=str(error))

    overlap = Subnet.overlap_check(network)
    if exclude:
        overlap = overlap.exclude(id=exclude.id)
    if overlap:
        info = ", ".join(map(str,overlap))
        return Response({'ERROR': 'Subnet overlaps with: {}'.format(info)},
                        status=status.HTTP_409_CONFLICT)

class SubnetList(generics.ListAPIView):
=======
class SubnetList(generics.ListCreateAPIView):
>>>>>>> 68087dc4
    """
    list:
    Returns a list of subnets

    post:
    Create a new subnet. The new subnet can't overlap with any existing subnets.
    """
    queryset = Subnet.objects.all()
    serializer_class = SubnetSerializer

    def post(self, request, *args, **kwargs):
        error = _overlap_check(request.data['range'])
        if error:
            return error
        network = ipaddress.ip_network(request.data['range'])
        serializer = self.get_serializer(data=request.data)
        serializer.is_valid(raise_exception=True)
        subnet = serializer.create()
        # Changed the default value of reserved if the size of the subnet is too low
        if network.num_addresses <= 4:
            subnet.reserved = min(2, network.num_addresses)
        subnet.save()
        location = '/subnets/%s' % request.data
        return Response(status=status.HTTP_201_CREATED, headers={'Location': location})


    def get_queryset(self):
        """
        Applies filtering to the queryset
        :return: filtered list of subnets
        """
        qs = super(SubnetList, self).get_queryset()
        return SubnetFilterSet(data=self.request.GET, queryset=qs).filter()


class SubnetDetail(MregRetrieveUpdateDestroyAPIView):
    """
    get:
    List details for a subnet. Query parameter ?used_list returns list of used IP addresses on the subnet

    patch:
    Partially update a subnet. Updating a zone's range is not allowed

    delete:
    Deletes a subnet unless it has IP addresses that are still in use
    """
    queryset = Subnet.objects.all()
    serializer_class = SubnetSerializer

    lookup_field = 'range'

    def get(self, request, queryset=queryset, *args, **kwargs):
        iprange = _get_iprange(kwargs)
        subnet = get_object_or_404(Subnet, range=iprange)

        if request.META.get('QUERY_STRING') == 'used_count':
            return Response(subnet.get_used_ipaddress_count(), status=status.HTTP_200_OK)
        elif request.META.get('QUERY_STRING') == 'used_list':
            used_ipaddresses = list(map(str, sorted(subnet.get_used_ipaddresses())))
            return Response(used_ipaddresses, status=status.HTTP_200_OK)
        elif request.META.get('QUERY_STRING') == 'unused_count':
            unused_ipaddresses = subnet.get_unused_ipaddresses()
            return Response(len(unused_ipaddresses), status=status.HTTP_200_OK)
        elif request.META.get('QUERY_STRING') == 'unused_list':
            unused_ipaddresses = list(map(str, sorted(subnet.get_unused_ipaddresses())))
            return Response(unused_ipaddresses, status=status.HTTP_200_OK)
        elif request.META.get('QUERY_STRING') == 'first_unused':
            ip = subnet.get_first_unused()
            if ip:
                return Response(ip, status=status.HTTP_200_OK)
            else:
                content = {'ERROR': 'No available IPs'}
                return Response(content, status=status.HTTP_404_NOT_FOUND)
        elif request.META.get('QUERY_STRING') == 'reserved_list':
            reserved = list(map(str, sorted(subnet.get_reserved_ipaddresses())))
            return Response(reserved, status=status.HTTP_200_OK)

        serializer = self.get_serializer(subnet)
        return Response(serializer.data, status=status.HTTP_200_OK)

    def patch(self, request, *args, **kwargs):
        iprange = _get_iprange(kwargs)
        subnet = get_object_or_404(Subnet, range=iprange)
        if 'range' in request.data:
            error = _overlap_check(request.data['range'], exclude=subnet)
            if error:
                return error
        serializer = self.get_serializer(subnet, data=request.data, partial=True)
        serializer.is_valid(raise_exception=True)
        serializer.save()
        location = '/subnets/%s' % iprange
        return Response(status=status.HTTP_204_NO_CONTENT, headers={'Location': location})

    def delete(self, request, *args, **kwargs):
        iprange = _get_iprange(kwargs)
        subnet = get_object_or_404(Subnet, range=iprange)
        used_ipaddresses = subnet.get_used_ipaddresses()
        if used_ipaddresses:
            return Response({'ERROR': 'Subnet contains IP addresses that are in use'}, status=status.HTTP_409_CONFLICT)

        subnet.delete()
        return Response(status=status.HTTP_204_NO_CONTENT)


class TxtList(generics.ListCreateAPIView):
    """
    get:
    Returns a list of all txt-records.

    post:
    Create a new txt-record.
    """

    queryset = Txt.objects.all()
    serializer_class = TxtSerializer

    def get_queryset(self):
        qs = super(TxtList, self).get_queryset()
        return TxtFilterSet(data=self.request.GET, queryset=qs).filter()


class TxtDetail(MregRetrieveUpdateDestroyAPIView):
    """
     get:
     List details for a txt-record.

     patch:
     Update parts of a txt-record.

     delete:
     Deletes a txt-record.
     """
    queryset = Txt.objects.all()
    serializer_class = TxtSerializer


class ZoneList(generics.ListCreateAPIView):
    """
    get:
    Returns a list of all zones.

    post:
    Create a zone. The primary_ns field is a list where the first element will be the primary nameserver.

    """

    authentication_classes = (TokenAuthentication,)
    permission_classes = (IsAuthenticated,)

    queryset = Zone.objects.all()
    queryset_hosts = Host.objects.all()
    queryset_ns = NameServer.objects.all()
    serializer_class = ZoneSerializer

    def get_queryset(self):
        """
        Applies filtering to the queryset
        :return: filtered list of zones
        """
        qs = super(ZoneList, self).get_queryset()
        return ZoneFilterSet(data=self.request.GET, queryset=qs).filter()

    def post(self, request, *args, **kwargs):
        if self.queryset.filter(name=request.data["name"]).exists():
            content = {'ERROR': 'Zone name already in use'}
            return Response(content, status=status.HTTP_409_CONFLICT)
        # A copy is required since the original is immutable
        data = request.data.copy()
        nameservers = request.POST.getlist('primary_ns')
        data['primary_ns'] = nameservers[0]

        serializer = self.get_serializer(data=data)
        serializer.is_valid(raise_exception=True)
        zone = serializer.create()
        zone.save()

        # Check if nameserver is an existing host and add it as a nameserver to the zone
        for nameserver in nameservers:
            try:
                ns = self.queryset_ns.get(name=nameserver)
                zone.nameservers.add(ns.id)
            except NameServer.DoesNotExist:
                ns = NameServer(name=nameserver)
                ns.save()
                zone.nameservers.add(ns.id)
        zone.save()
        return Response(status=status.HTTP_201_CREATED, headers={'Location': '/zones/%s' % data['name']})


class ZoneDetail(MregRetrieveUpdateDestroyAPIView):
    """
    get:
    List details for a zone.

    patch:
    Update parts of a zone.
    Nameservers need to be patched through /zones/<name>/nameservers. primary_ns needs to be a nameserver of the zone

    delete:
    Delete a zone.
    """
    queryset = Zone.objects.all()
    queryset_hosts = Zone.objects.all()
    queryset_ns = NameServer.objects.all()
    serializer_class = ZoneSerializer
    lookup_field = 'name'

    def patch(self, request, *args, **kwargs):
        query = self.kwargs[self.lookup_field]

        if "name" in request.data:
            content = {'ERROR': 'Not allowed to change name'}
            return Response(content, status=status.HTTP_403_FORBIDDEN)

        if "nameservers" in request.data:
            content = {'ERROR': 'Not allowed to patch nameservers, use zones/{}/nameservers'.format(query)}
            return Response(content, status=status.HTTP_403_FORBIDDEN)

        zone = get_object_or_404(Zone, name=query)
        # Check if primary_ns is in the zone's list of nameservers
        if "primary_ns" in request.data:
            if request.data['primary_ns'] not in [nameserver['name'] for nameserver in zone.nameservers.values()]:
                content = {'ERROR': "%s is not one of %s's nameservers" % (request.data['primary_ns'], query)}
                return Response(content, status=status.HTTP_403_FORBIDDEN)
        serializer = self.get_serializer(zone, data=request.data, partial=True)
        serializer.is_valid(raise_exception=True)
        serializer.save()
        location = '/zones/%s' % zone.name
        return Response(status=status.HTTP_204_NO_CONTENT, headers={'Location': location})

    def delete(self, request, *args, **kwargs):
        query = self.kwargs[self.lookup_field]
        zone = get_object_or_404(Zone, name=query)

        for nameserver in zone.nameservers.values():
            ns = self.queryset_ns.get(name=nameserver['name'])
            if ns.zone_set.count() == 1:
                ns.delete()

        zone.delete()
        location = '/zones/%s' % zone.name
        return Response(status=status.HTTP_204_NO_CONTENT, headers={'Location': location})

class ZoneNameServerDetail(ETAGMixin, generics.GenericAPIView):
    """
    get:
    Returns a list of nameservers for a given zone.

    patch:
    Set the nameserver list of a zone. Requires all the nameservers of the zone and removes the ones not mentioned.
    """
    queryset = Zone.objects.all()
    queryset_ns = NameServer.objects.all()
    queryset_hosts = Host.objects.all()
    serializer_class = ZoneSerializer

    lookup_field = 'name'

    def get(self, request, *args, **kwargs):
        query = self.kwargs[self.lookup_field]
        zone = get_object_or_404(Zone, name=query)
        return Response([ns['name'] for ns in zone.nameservers.values()], status=status.HTTP_200_OK)

    def patch(self, request, *args, **kwargs):
        query = self.kwargs[self.lookup_field]
        zone = get_object_or_404(Zone, name=query)
        if 'primary_ns' not in request.data:
            return Response({'ERROR': 'No nameserver found in body'}, status=status.HTTP_400_BAD_REQUEST)

        # Check existing  nameservers and delete them if this zone is the only one that uses them
        for nameserver in zone.nameservers.values():
            ns = self.queryset_ns.get(name=nameserver['name'])
            if ns.zone_set.count() == 1:
                ns.delete()
        # Clear remaining references
        zone.nameservers.clear()

        for nameserver in request.data.getlist('primary_ns'):
            # Check if a hosts with the name exists
            try:
                self.queryset_hosts.get(name=nameserver)
                # Check if there already is a entry in the table
                try:
                    ns = self.queryset_ns.get(name=nameserver)
                    zone.nameservers.add(ns)
                except NameServer.DoesNotExist:
                    ns = NameServer(name=nameserver)
                    ns.save()
                    zone.nameservers.add(ns)
            except Host.DoesNotExist:
                return Response({'ERROR': "No host entry for %s" % nameserver}, status=status.HTTP_404_NOT_FOUND)

        zone.primary_ns = request.data.getlist('primary_ns')[0]
        zone.save()
        location = 'zones/%s/nameservers' % query
        return Response(status=status.HTTP_204_NO_CONTENT, headers={'Location': location})


class ModelChangeLogList(generics.ListAPIView):
    """
    get:
    Lists the models/tables with registered entries. To access the history of an object, GET /{tablename}/{object-id}

    post:
    Not used. Saving objects to history is handled by signals internally.
    """
    queryset = ModelChangeLog.objects.all()
    serializer_class = ModelChangeLogSerializer

    def get(self, request, *args, **kwargs):
        # Return a list of available tables there are logged histories for.
        tables = list(set([value['table_name'] for value in self.queryset.values('table_name')]))
        return Response(data=tables, status=status.HTTP_200_OK)


class ModelChangeLogDetail(generics.RetrieveAPIView):
    """
    get:
    Retrieve all log entries for an object in a table.

    patch:
    Not implemented. Changing a log entry doesn't really make sense, and log entries are handles internally.
    """
    queryset = ModelChangeLog.objects.all()
    serializer_class = ModelChangeLogSerializer

    def get(self, request, *args, **kwargs):
        query_table = self.kwargs['table']
        query_row = self.kwargs['pk']
        try:
            logs_by_date = [vals for vals in self.queryset.filter(table_name=query_table,
                                                                  table_row=query_row).order_by('timestamp').values()]

            return Response(logs_by_date, status=status.HTTP_200_OK)
        except ModelChangeLog.DoesNotExist:
            raise Http404


def _dhcphosts_by_range(iprange):
    network = ipaddress.ip_network(iprange)
    from_ip = str(network.network_address)
    to_ip = str(network.broadcast_address)
    ips = Ipaddress.objects.filter(ipaddress__range=(from_ip, to_ip))
    ips = ips.exclude(macaddress='').order_by('ipaddress')
    ips = ips.values('host__name', 'ipaddress', 'macaddress')
    return Response(ips)


class DhcpHostsAllV4(generics.GenericAPIView):

    def get(self, request, *args, **kwargs):
        return _dhcphosts_by_range('0.0.0.0/0')


class DhcpHostsAllV6(generics.GenericAPIView):

    def get(self, request, *args, **kwargs):
        return _dhcphosts_by_range('::/0')


class DhcpHostsByRange(generics.GenericAPIView):

    def get(self, request, *args, **kwargs):
        return _dhcphosts_by_range(_get_iprange(kwargs))

            
class PlainTextRenderer(renderers.BaseRenderer):
    """
    Custom renderer used for outputting plaintext.
    """
    media_type = 'text/plain'
    format = 'txt'

    def render(self, data, media_type=None, renderer_context=None):
        return data


class ZoneFileDetail(generics.GenericAPIView):
    """
    Handles a DNS zone file in plaintext.
    All models should have a zf_string method that outputs its relevant data.

    get:
    Generate zonefile for a given zone.
    """
    queryset = Zone.objects.all()
    renderer_classes = (PlainTextRenderer, )

    def get(self, request, *args, **kwargs):
        zone = get_object_or_404(Zone, name=self.kwargs['pk'])
        # XXX: a force argument to force serialno update?
        zone.update_serialno()
        zonefile = ZoneFile(zone)
        return Response(zonefile.generate())<|MERGE_RESOLUTION|>--- conflicted
+++ resolved
@@ -419,7 +419,6 @@
     except ValueError as error:
         raise ParseError(detail=str(error))
 
-<<<<<<< HEAD
 def _overlap_check(range, exclude=None):
     try:
         network = ipaddress.ip_network(range)
@@ -435,9 +434,6 @@
                         status=status.HTTP_409_CONFLICT)
 
 class SubnetList(generics.ListAPIView):
-=======
-class SubnetList(generics.ListCreateAPIView):
->>>>>>> 68087dc4
     """
     list:
     Returns a list of subnets
