--- conflicted
+++ resolved
@@ -4,14 +4,9 @@
 from mreg.api.v1.serializers import *
 from rest_framework_extensions.etag.mixins import ETAGMixin
 from rest_framework.response import Response
-<<<<<<< HEAD
-from rest_framework.parsers import JSONParser
 from rest_framework import status
 import ipaddress, time
-=======
-from rest_framework_extensions.etag.decorators import etag
-import ipaddress
->>>>>>> c4a54d0d
+
 
 
 
