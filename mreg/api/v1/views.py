--- conflicted
+++ resolved
@@ -3,12 +3,8 @@
 from django.db import transaction
 from django.http import Http404
 from django.shortcuts import get_object_or_404
-<<<<<<< HEAD
+from django.utils import timezone
 from rest_framework import (filters, generics, renderers, status)
-=======
-from django.utils import timezone
-from rest_framework import (generics, renderers, status)
->>>>>>> 79403ea3
 from rest_framework.decorators import api_view
 from rest_framework.exceptions import ParseError
 from rest_framework.response import Response
