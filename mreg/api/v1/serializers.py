from django.contrib.sessions.backends.base import CreateError
from rest_framework import serializers
from mreg.models import *
from mreg.utils import *
from mreg.validators import validate_keys
from mreg.validators import validate_ttl


class ValidationMixin(object):
    """Provides standard validation of data fields"""

    def validate(self, data):
        """Only allow known keys, and convert -1 or empty strings to None"""
        validate_keys(self)
        data = {key: nonify(value) for key, value in data.items()}
        return data

    def validate_ttl(self, value):
        """Ensures ttl is within range. -1 equals None/Null"""
        value = nonify(value)
        if value:
            validate_ttl(value)
        return value


class CnameSerializer(ValidationMixin, serializers.ModelSerializer):
    class Meta:
<<<<<<< HEAD
        model = Cname
=======
        model = HinfoPreset
>>>>>>> a3656a12
        fields = '__all__'


class HinfoPresetSerializer(ValidationMixin, serializers.ModelSerializer):
    class Meta:
        model = HinfoPresets
        fields = '__all__'


class IpaddressSerializer(ValidationMixin, serializers.ModelSerializer):
    class Meta:
        model = Ipaddress
        fields = ('hostid', 'ipaddress', 'macaddress')


class TxtSerializer(ValidationMixin, serializers.ModelSerializer):
    class Meta:
        model = Txt
        fields = '__all__'


class PtrOverrideSerializer(ValidationMixin, serializers.ModelSerializer):
    class Meta:
        model = PtrOverride
        fields = '__all__'


class HostSerializer(ValidationMixin, serializers.ModelSerializer):
    ipaddress = IpaddressSerializer(many=True, read_only=True)
    cname = CnameSerializer(many=True, read_only=True)
    txt = TxtSerializer(many=True, read_only=True)
    ptr_override = PtrOverrideSerializer(many=True, read_only=True)
    hinfo = HinfoPresetSerializer(required=False)['hinfoid']

    class Meta:
        model = Host
        fields = ('hostid', 'name', 'contact', 'ttl', 'hinfo', 'loc',
                  'comment', 'cname', 'ipaddress', 'txt', 'ptr_override')


class HostSaveSerializer(ValidationMixin, serializers.ModelSerializer):
    ipaddress = IpaddressSerializer(many=True, read_only=True)
    cname = CnameSerializer(many=True, read_only=True)
    txt = TxtSerializer(many=True, read_only=True)
    ptr_override = PtrOverrideSerializer(many=True, read_only=True)
    hinfo = serializers.IntegerField(required=False)

    class Meta:
        model = Host
        fields = ('hostid', 'name', 'contact', 'ttl', 'hinfo', 'loc',
                  'comment', 'cname', 'ipaddress', 'txt', 'ptr_override')

    def validate_hinfo(self, value):
        value = nonify(value)
<<<<<<< HEAD
        if value is not None:
            value = HinfoPresets.objects.get(pk=value)
=======
        if value != None:
            value = HinfoPreset.objects.get(pk=value)
>>>>>>> a3656a12
        return value


class HostNameSerializer(ValidationMixin, serializers.ModelSerializer):
    class Meta:
        model = Host
        fields = ('name',)


class NaptrSerializer(ValidationMixin, serializers.ModelSerializer):
    class Meta:
        model = Naptr
        fields = '__all__'


class NameServerSerializer(ValidationMixin, serializers.ModelSerializer):
    class Meta:
        model = NameServer
        fields = '__all__'


class SrvSerializer(ValidationMixin, serializers.ModelSerializer):
    class Meta:
        model = Srv
        fields = '__all__'


class SubnetSerializer(ValidationMixin, serializers.ModelSerializer):
    class Meta:
        model = Subnet
        fields = '__all__'

    def create(self):
        return Subnet(**self.validated_data)


class ZoneSerializer(ValidationMixin, serializers.ModelSerializer):
    nameservers = NameServerSerializer(read_only=True, many=True)

    class Meta:
        model = Zone
        fields = '__all__'

    def create(self):
        return Zone(**self.validated_data)


class ModelChangeLogsSerializer(ValidationMixin, serializers.ModelSerializer):
    class Meta:
        model = ModelChangeLog
        fields = '__all__'

    def create(self):
<<<<<<< HEAD
        return ModelChangeLogs(**self.validated_data)
=======
        return ModelChangeLog(**self.validated_data)



>>>>>>> a3656a12
<|MERGE_RESOLUTION|>--- conflicted
+++ resolved
@@ -25,17 +25,13 @@
 
 class CnameSerializer(ValidationMixin, serializers.ModelSerializer):
     class Meta:
-<<<<<<< HEAD
         model = Cname
-=======
-        model = HinfoPreset
->>>>>>> a3656a12
         fields = '__all__'
 
 
 class HinfoPresetSerializer(ValidationMixin, serializers.ModelSerializer):
     class Meta:
-        model = HinfoPresets
+        model = HinfoPreset
         fields = '__all__'
 
 
@@ -84,13 +80,9 @@
 
     def validate_hinfo(self, value):
         value = nonify(value)
-<<<<<<< HEAD
+
         if value is not None:
-            value = HinfoPresets.objects.get(pk=value)
-=======
-        if value != None:
             value = HinfoPreset.objects.get(pk=value)
->>>>>>> a3656a12
         return value
 
 
@@ -138,17 +130,10 @@
         return Zone(**self.validated_data)
 
 
-class ModelChangeLogsSerializer(ValidationMixin, serializers.ModelSerializer):
+class ModelChangeLogSerializer(ValidationMixin, serializers.ModelSerializer):
     class Meta:
         model = ModelChangeLog
         fields = '__all__'
 
     def create(self):
-<<<<<<< HEAD
-        return ModelChangeLogs(**self.validated_data)
-=======
-        return ModelChangeLog(**self.validated_data)
-
-
-
->>>>>>> a3656a12
+        return ModelChangeLog(**self.validated_data)