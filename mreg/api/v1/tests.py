--- conflicted
+++ resolved
@@ -611,7 +611,7 @@
     def test_zones_403_forbidden(self):
         """"Deleting an entry with registered entries should require force"""
 
-<<<<<<< HEAD
+
 class APIZonesNsTestCase(TestCase):
     """"This class defines the test suite for api/zones/<name>/nameservers/ """
     def setUp(self):
@@ -706,7 +706,7 @@
         self.assertEqual(response.status_code, 204)
         response = client.get('/zones/%s/' % (self.post_data['name']))
         self.assertEqual(response.data['nameservers'], [])
-=======
+
 
 class APIIPaddressesTestCase(TestCase):
     """This class defines the test suite for api/ipaddresses
@@ -790,5 +790,4 @@
         """Patching an entry with an ip that already exists should return 409"""
         response = self.client.patch('/ipaddresses/%s/' % self.ipaddress_one.ipaddress,
                                 {'ipaddress': self.ipaddress_two.ipaddress})
-        self.assertEqual(response.status_code, 409)
->>>>>>> e3cee2b1
+        self.assertEqual(response.status_code, 409)